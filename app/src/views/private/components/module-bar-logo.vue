<template>
	<component
		:is="url ? 'a' : 'div'"
		v-tooltip.right="urlTooltip"
		:href="url"
		:target="url ? '_blank' : undefined"
		:rel="url ? 'noopener noreferrer' : undefined"
		class="module-bar-logo"
		:class="{ loading: showLoader }"
	>
		<template v-if="customLogoPath">
			<transition name="fade">
				<v-progress-linear v-if="showLoader" indeterminate rounded @animationiteration="stopSpinnerIfQueueIsEmpty" />
			</transition>
			<img class="custom-logo" :src="customLogoPath" alt="Project Logo" />
		</template>
		<div v-else class="logo" :class="{ running: showLoader }" @animationiteration="stopSpinnerIfQueueIsEmpty" />
	</component>
</template>

<script lang="ts">
import { useRequestsStore } from '@/stores/requests';
import { useSettingsStore } from '@/stores/settings';
import { computed, defineComponent, ref, toRefs, watch } from 'vue';
import { useI18n } from 'vue-i18n';
import { getRootPath } from '@/utils/get-root-path';

export default defineComponent({
	setup() {
		const { t } = useI18n();

		const requestsStore = useRequestsStore();
		const settingsStore = useSettingsStore();

		const customLogoPath = computed<string | null>(() => {
<<<<<<< HEAD
			if (settingsStore.settings === null) return null;
			if (!settingsStore.settings?.project_logo) return null;
			return `${getRootPath()}assets/${settingsStore.settings.project_logo}`;
=======
			if (settingsStore.settings === null)
				return window.location.pathname.split('/admin/')[0] + '/admin/assets/etisoftware-c691f802.png';
			if (!settingsStore.settings?.project_logo)
				return window.location.pathname.split('/admin/')[0] + '/admin/assets/etisoftware-c691f802.png';
			return '/assets/' + settingsStore.settings.project_logo;
>>>>>>> 9d1fe338
		});

		const showLoader = ref(false);

		const { queueHasItems } = toRefs(requestsStore);

		watch(
			() => queueHasItems.value,
			(hasItems) => {
				if (hasItems) showLoader.value = true;
			}
		);

		const url = computed(() => settingsStore.settings?.project_url);

		const urlTooltip = computed(() => {
			return settingsStore.settings?.project_url ? t('view_project') : false;
		});

		return {
			customLogoPath,
			showLoader,
			stopSpinnerIfQueueIsEmpty,
			url,
			urlTooltip,
		};

		function stopSpinnerIfQueueIsEmpty() {
			if (queueHasItems.value === false) showLoader.value = false;
		}
	},
});
</script>

<style lang="scss" scoped>
.module-bar-logo {
	--v-progress-linear-height: 2px;
	--v-progress-linear-color: var(--white);
	--v-progress-linear-background-color: rgb(255 255 255 / 0.5);

	position: relative;
	display: flex;
	align-items: center;
	justify-content: center;
	width: 60px;
	height: 60px;
	padding: 12px;
	background-color: var(--brand);

	.v-progress-linear {
		position: absolute;
		right: 10px;
		bottom: 5px;
		left: 10px;
		width: 40px;
	}

	.custom-logo {
		display: block;
		width: 40px;
		height: 40px;
		object-fit: contain;
	}

	.logo {
		position: absolute;
		top: 18px;
		left: 10px;
		width: 40px;
		height: 32px;
		margin: 0 auto;
		background-image: url('../../../assets/sprite.svg');
		background-position: 0% 0%;
		background-size: 600px 32px;
	}

	.running {
		animation: 560ms run steps(14) infinite;
	}
}

.fade-enter-active {
	transition: opacity var(--slow) var(--transition);
}

.fade-leave-active {
	transition: opacity var(--medium) var(--transition);
}

.fade-enter-from,
.fade-leave-to {
	opacity: 0;
}

@keyframes run {
	100% {
		background-position: 100%;
	}
}
</style><|MERGE_RESOLUTION|>--- conflicted
+++ resolved
@@ -33,17 +33,11 @@
 		const settingsStore = useSettingsStore();
 
 		const customLogoPath = computed<string | null>(() => {
-<<<<<<< HEAD
-			if (settingsStore.settings === null) return null;
-			if (!settingsStore.settings?.project_logo) return null;
-			return `${getRootPath()}assets/${settingsStore.settings.project_logo}`;
-=======
 			if (settingsStore.settings === null)
 				return window.location.pathname.split('/admin/')[0] + '/admin/assets/etisoftware-c691f802.png';
 			if (!settingsStore.settings?.project_logo)
 				return window.location.pathname.split('/admin/')[0] + '/admin/assets/etisoftware-c691f802.png';
-			return '/assets/' + settingsStore.settings.project_logo;
->>>>>>> 9d1fe338
+			return `${getRootPath()}assets/${settingsStore.settings.project_logo}`;
 		});
 
 		const showLoader = ref(false);
