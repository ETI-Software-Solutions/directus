--- conflicted
+++ resolved
@@ -6,11 +6,8 @@
 import { ItemsService, MetaService } from '../services';
 import { PrimaryKey } from '../types';
 import asyncHandler from '../utils/async-handler';
-<<<<<<< HEAD
 import { trimObjectStrings } from '../utils/trim-object-strings';
-=======
 import { sanitizeQuery } from '../utils/sanitize-query';
->>>>>>> 0b6e4c02
 
 const router = express.Router();
 
