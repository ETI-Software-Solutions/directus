--- conflicted
+++ resolved
@@ -1,12 +1,6 @@
-<<<<<<< HEAD
-import { Knex } from 'knex';
+import type { Knex } from 'knex';
+import SchemaInspector from '@directus/schema';
 import logger from '../../logger';
-import SchemaInspector from '@directus/schema';
-=======
-import type { Knex } from 'knex';
-import SchemaInspector from 'knex-schema-inspector';
-import logger from '../../logger';
->>>>>>> 9fc08c7f
 
 /**
  * Things to keep in mind:
