<<<<<<< HEAD
import { SchemaOverview } from '@directus/shared/types';
import { Knex } from 'knex';
import { getDatabaseClient } from '../index';
=======
import type { SchemaOverview } from '@directus/shared/types';
import type { Knex } from 'knex';
import { getDatabaseClient } from '..';
>>>>>>> 9fc08c7f

import * as dateHelpers from './date';
import * as fnHelpers from './fn';
import * as geometryHelpers from './geometry';
import * as schemaHelpers from './schema';

export function getHelpers(database: Knex) {
	const client = getDatabaseClient(database);

	return {
		date: new dateHelpers[client](database),
		st: new geometryHelpers[client](database),
		schema: new schemaHelpers[client](database),
	};
}

export function getFunctions(database: Knex, schema: SchemaOverview) {
	const client = getDatabaseClient(database);
	return new fnHelpers[client](database, schema);
}

export type Helpers = ReturnType<typeof getHelpers>;<|MERGE_RESOLUTION|>--- conflicted
+++ resolved
@@ -1,12 +1,6 @@
-<<<<<<< HEAD
-import { SchemaOverview } from '@directus/shared/types';
-import { Knex } from 'knex';
-import { getDatabaseClient } from '../index';
-=======
 import type { SchemaOverview } from '@directus/shared/types';
 import type { Knex } from 'knex';
-import { getDatabaseClient } from '..';
->>>>>>> 9fc08c7f
+import { getDatabaseClient } from '../index';
 
 import * as dateHelpers from './date';
 import * as fnHelpers from './fn';
